/*
 * Copyright (c) 2014, 2022, Oracle and/or its affiliates. All rights reserved.
 * DO NOT ALTER OR REMOVE COPYRIGHT NOTICES OR THIS FILE HEADER.
 *
 * This code is free software; you can redistribute it and/or modify it
 * under the terms of the GNU General Public License version 2 only, as
 * published by the Free Software Foundation.  Oracle designates this
 * particular file as subject to the "Classpath" exception as provided
 * by Oracle in the LICENSE file that accompanied this code.
 *
 * This code is distributed in the hope that it will be useful, but WITHOUT
 * ANY WARRANTY; without even the implied warranty of MERCHANTABILITY or
 * FITNESS FOR A PARTICULAR PURPOSE.  See the GNU General Public License
 * version 2 for more details (a copy is included in the LICENSE file that
 * accompanied this code).
 *
 * You should have received a copy of the GNU General Public License version
 * 2 along with this work; if not, write to the Free Software Foundation,
 * Inc., 51 Franklin St, Fifth Floor, Boston, MA 02110-1301 USA.
 *
 * Please contact Oracle, 500 Oracle Parkway, Redwood Shores, CA 94065 USA
 * or visit www.oracle.com if you need additional information or have any
 * questions.
 */

/**
 * Defines the foundational APIs of the Java SE Platform.
 *
 * <dl class="notes">
 * <dt>Providers:</dt>
 * <dd> The JDK implementation of this module provides an implementation of
 *      the {@index jrt jrt} {@linkplain java.nio.file.spi.FileSystemProvider
 *      file system provider} to enumerate and read the class and resource
 *      files in a run-time image.
 *      The jrt file system can be created by calling
 *      {@link java.nio.file.FileSystems#newFileSystem
 *      FileSystems.newFileSystem(URI.create("jrt:/"))}.
 *      </dd>
 * </dl>
 *
 * @toolGuide java java launcher
 * @toolGuide keytool
 *
 * @provides java.nio.file.spi.FileSystemProvider
 *
 * @uses java.lang.System.LoggerFinder
 * @uses java.net.ContentHandlerFactory
 * @uses java.net.spi.URLStreamHandlerProvider
 * @uses java.nio.channels.spi.AsynchronousChannelProvider
 * @uses java.nio.channels.spi.SelectorProvider
 * @uses java.nio.charset.spi.CharsetProvider
 * @uses java.nio.file.spi.FileSystemProvider
 * @uses java.nio.file.spi.FileTypeDetector
 * @uses java.security.Provider
 * @uses java.text.spi.BreakIteratorProvider
 * @uses java.text.spi.CollatorProvider
 * @uses java.text.spi.DateFormatProvider
 * @uses java.text.spi.DateFormatSymbolsProvider
 * @uses java.text.spi.DecimalFormatSymbolsProvider
 * @uses java.text.spi.NumberFormatProvider
 * @uses java.time.chrono.AbstractChronology
 * @uses java.time.chrono.Chronology
 * @uses java.time.zone.ZoneRulesProvider
 * @uses java.util.spi.CalendarDataProvider
 * @uses java.util.spi.CalendarNameProvider
 * @uses java.util.spi.CurrencyNameProvider
 * @uses java.util.spi.LocaleNameProvider
 * @uses java.util.spi.ResourceBundleControlProvider
 * @uses java.util.spi.ResourceBundleProvider
 * @uses java.util.spi.TimeZoneNameProvider
 * @uses java.util.spi.ToolProvider
 * @uses javax.security.auth.spi.LoginModule
 *
 * @moduleGraph
 * @since 9
 */
module java.base {

    exports java.io;
    exports java.lang;
    exports java.lang.annotation;
    exports java.lang.constant;
    exports java.lang.foreign;
    exports java.lang.invoke;
    exports java.lang.module;
    exports java.lang.ref;
    exports java.lang.reflect;
    exports java.lang.runtime;
    exports java.math;
    exports java.net;
    exports java.net.spi;
    exports java.nio;
    exports java.nio.channels;
    exports java.nio.channels.spi;
    exports java.nio.charset;
    exports java.nio.charset.spi;
    exports java.nio.file;
    exports java.nio.file.attribute;
    exports java.nio.file.spi;
    exports java.security;
    exports java.security.cert;
    exports java.security.interfaces;
    exports java.security.spec;
    exports java.text;
    exports java.text.spi;
    exports java.time;
    exports java.time.chrono;
    exports java.time.format;
    exports java.time.temporal;
    exports java.time.zone;
    exports java.util;
    exports java.util.concurrent;
    exports java.util.concurrent.atomic;
    exports java.util.concurrent.locks;
    exports java.util.function;
    exports java.util.jar;
    exports java.util.random;
    exports java.util.regex;
    exports java.util.spi;
    exports java.util.stream;
    exports java.util.zip;
    exports javax.crypto;
    exports javax.crypto.interfaces;
    exports javax.crypto.spec;
    exports javax.net;
    exports javax.net.ssl;
    exports javax.security.auth;
    exports javax.security.auth.callback;
    exports javax.security.auth.login;
    exports javax.security.auth.spi;
    exports javax.security.auth.x500;
    exports javax.security.cert;


    // additional qualified exports may be inserted at build time
    // see make/gensrc/GenModuleInfo.gmk

    exports com.sun.crypto.provider to
        jdk.crypto.cryptoki;
    exports sun.invoke.util to
        jdk.compiler;
    exports com.sun.security.ntlm to
        java.security.sasl;
    exports jdk.internal.javac to
        java.compiler,
        jdk.compiler,
        jdk.jdi,
        jdk.jfr,
        jdk.jshell,
        jdk.management;
    exports jdk.internal.access to
        java.desktop,
        java.logging,
        java.management,
        java.naming,
        java.rmi,
        jdk.charsets,
        jdk.jartool,
        jdk.jlink,
        jdk.net;
    exports jdk.internal.event to
        jdk.jfr;
    exports jdk.internal.jimage to
        jdk.jlink;
    exports jdk.internal.jimage.decompressor to
        jdk.jlink;
    exports jdk.internal.loader to
        java.instrument,
        java.logging,
        java.naming;
    exports jdk.internal.jmod to
        jdk.compiler,
        jdk.jlink;
    exports jdk.internal.logger to
        java.logging;
    exports jdk.internal.org.objectweb.asm to
        jdk.jartool,
        jdk.jfr,
        jdk.jlink;
    exports jdk.internal.org.objectweb.asm.tree to
        jdk.jfr,
        jdk.jlink;
    exports jdk.internal.org.objectweb.asm.util to
        jdk.jfr;
    exports jdk.internal.org.objectweb.asm.commons to
        jdk.jfr;
    exports jdk.internal.org.xml.sax to
        jdk.jfr;
    exports jdk.internal.org.xml.sax.helpers to
        jdk.jfr;
    exports jdk.internal.misc to
        java.desktop,
        java.logging,
        java.management,
        java.naming,
        java.net.http,
        java.rmi,
        java.security.jgss,
        jdk.attach,
        jdk.charsets,
        jdk.compiler,
        jdk.crypto.cryptoki,
        jdk.incubator.vector,
        jdk.jfr,
        jdk.jshell,
        jdk.nio.mapmode,
        jdk.unsupported,
        jdk.internal.vm.ci;
    exports jdk.internal.module to
        java.instrument,
        java.management.rmi,
        jdk.jartool,
        jdk.jfr,
        jdk.jlink,
        jdk.jpackage;
    exports jdk.internal.perf to
        java.management,
        jdk.management.agent,
        jdk.internal.jvmstat;
    exports jdk.internal.platform to
        jdk.management,
        jdk.jfr;
    exports jdk.internal.ref to
<<<<<<< HEAD
        java.desktop,
        java.naming,
        jdk.incubator.foreign;
=======
        java.desktop;
>>>>>>> 2ed75be6
    exports jdk.internal.reflect to
        java.logging,
        java.sql,
        java.sql.rowset,
        jdk.dynalink,
        jdk.internal.vm.ci,
        jdk.unsupported;
    exports jdk.internal.vm to
        java.management,
        jdk.internal.jvmstat,
        jdk.management,
        jdk.management.agent;
    exports jdk.internal.vm.annotation to
        java.instrument,
        jdk.internal.vm.ci,
        jdk.incubator.vector,
        jdk.jfr,
        jdk.unsupported;
    exports jdk.internal.vm.vector to
        jdk.incubator.vector;
    exports jdk.internal.util.jar to
        jdk.jartool;
    exports jdk.internal.util.xml to
        jdk.jfr;
    exports jdk.internal.util.xml.impl to
        jdk.jfr;
    exports jdk.internal.util.random to
        jdk.random;
    exports sun.net to
        java.net.http,
        jdk.naming.dns;
    exports sun.net.ext to
        jdk.net;
    exports sun.net.dns to
        java.security.jgss,
        jdk.naming.dns;
    exports sun.net.util to
        java.desktop,
        java.net.http,
        jdk.jconsole,
        jdk.sctp;
    exports sun.net.www to
        java.net.http,
        jdk.jartool;
    exports sun.net.www.protocol.http to
        java.security.jgss;
    exports sun.nio.ch to
        java.management,
        jdk.crypto.cryptoki,
        jdk.net,
        jdk.sctp;
    exports sun.nio.cs to
        jdk.charsets;
    exports sun.nio.fs to
        jdk.net;
    exports sun.reflect.annotation to
        jdk.compiler;
    exports sun.reflect.generics.reflectiveObjects to
        java.desktop;
    exports sun.reflect.misc to
        java.desktop,
        java.datatransfer,
        java.management,
        java.management.rmi,
        java.rmi,
        java.sql.rowset;
    exports sun.security.action to
        java.desktop,
        java.security.jgss,
        jdk.crypto.ec;
    exports sun.security.internal.interfaces to
        jdk.crypto.cryptoki;
    exports sun.security.internal.spec to
        jdk.crypto.cryptoki;
    exports sun.security.jca to
        java.smartcardio,
        jdk.crypto.ec,
        jdk.crypto.cryptoki,
        jdk.naming.dns;
    exports sun.security.pkcs to
        jdk.crypto.ec,
        jdk.jartool;
    exports sun.security.provider to
        java.rmi,
        java.security.jgss,
        jdk.crypto.cryptoki,
        jdk.crypto.ec,
        jdk.security.auth;
    exports sun.security.provider.certpath to
        java.naming,
        jdk.jartool;
    exports sun.security.rsa to
        jdk.crypto.cryptoki;
    exports sun.security.timestamp to
        jdk.jartool;
    exports sun.security.tools to
        jdk.jartool;
    exports sun.security.util to
        java.desktop,
        java.naming,
        java.rmi,
        java.security.jgss,
        java.security.sasl,
        java.smartcardio,
        java.xml.crypto,
        jdk.crypto.ec,
        jdk.crypto.cryptoki,
        jdk.jartool,
        jdk.security.auth,
        jdk.security.jgss;
    exports sun.security.util.math to
        jdk.crypto.ec;
    exports sun.security.util.math.intpoly to
        jdk.crypto.ec;
    exports sun.security.x509 to
        jdk.crypto.ec,
        jdk.crypto.cryptoki,
        jdk.jartool;
    exports sun.security.validator to
        jdk.jartool;
    exports sun.util.cldr to
        jdk.jlink;
    exports sun.util.locale.provider to
        java.desktop,
        jdk.jlink,
        jdk.localedata;
    exports sun.util.logging to
        java.desktop,
        java.logging,
        java.prefs;
    exports sun.util.resources to
        jdk.localedata;

    // the service types defined by the APIs in this module

    uses java.lang.System.LoggerFinder;
    uses java.net.ContentHandlerFactory;
    uses java.net.spi.InetAddressResolverProvider;
    uses java.net.spi.URLStreamHandlerProvider;
    uses java.nio.channels.spi.AsynchronousChannelProvider;
    uses java.nio.channels.spi.SelectorProvider;
    uses java.nio.charset.spi.CharsetProvider;
    uses java.nio.file.spi.FileSystemProvider;
    uses java.nio.file.spi.FileTypeDetector;
    uses java.security.Provider;
    uses java.text.spi.BreakIteratorProvider;
    uses java.text.spi.CollatorProvider;
    uses java.text.spi.DateFormatProvider;
    uses java.text.spi.DateFormatSymbolsProvider;
    uses java.text.spi.DecimalFormatSymbolsProvider;
    uses java.text.spi.NumberFormatProvider;
    uses java.time.chrono.AbstractChronology;
    uses java.time.chrono.Chronology;
    uses java.time.zone.ZoneRulesProvider;
    uses java.util.random.RandomGenerator;
    uses java.util.spi.CalendarDataProvider;
    uses java.util.spi.CalendarNameProvider;
    uses java.util.spi.CurrencyNameProvider;
    uses java.util.spi.LocaleNameProvider;
    uses java.util.spi.ResourceBundleControlProvider;
    uses java.util.spi.ResourceBundleProvider;
    uses java.util.spi.TimeZoneNameProvider;
    uses java.util.spi.ToolProvider;
    uses javax.security.auth.spi.LoginModule;

    // JDK-internal service types

    uses jdk.internal.logger.DefaultLoggerFinder;
    uses sun.text.spi.JavaTimeDateTimePatternProvider;
    uses sun.util.spi.CalendarProvider;
    uses sun.util.locale.provider.LocaleDataMetaInfo;
    uses sun.util.resources.LocaleData.CommonResourceBundleProvider;
    uses sun.util.resources.LocaleData.SupplementaryResourceBundleProvider;

    // Built-in service providers that are located via ServiceLoader

    provides java.nio.file.spi.FileSystemProvider with
        jdk.internal.jrtfs.JrtFileSystemProvider;

    provides java.util.random.RandomGenerator with
        java.security.SecureRandom,
        java.util.Random,
        java.util.SplittableRandom;

}<|MERGE_RESOLUTION|>--- conflicted
+++ resolved
@@ -221,13 +221,9 @@
         jdk.management,
         jdk.jfr;
     exports jdk.internal.ref to
-<<<<<<< HEAD
         java.desktop,
         java.naming,
         jdk.incubator.foreign;
-=======
-        java.desktop;
->>>>>>> 2ed75be6
     exports jdk.internal.reflect to
         java.logging,
         java.sql,
