/*
 * Copyright (c) 2020, 2022, Oracle and/or its affiliates. All rights reserved.
 * DO NOT ALTER OR REMOVE COPYRIGHT NOTICES OR THIS FILE HEADER.
 *
 * This code is free software; you can redistribute it and/or modify it
 * under the terms of the GNU General Public License version 2 only, as
 * published by the Free Software Foundation.
 *
 * This code is distributed in the hope that it will be useful, but WITHOUT
 * ANY WARRANTY; without even the implied warranty of MERCHANTABILITY or
 * FITNESS FOR A PARTICULAR PURPOSE.  See the GNU General Public License
 * version 2 for more details (a copy is included in the LICENSE file that
 * accompanied this code).
 *
 * You should have received a copy of the GNU General Public License version
 * 2 along with this work; if not, write to the Free Software Foundation,
 * Inc., 51 Franklin St, Fifth Floor, Boston, MA 02110-1301 USA.
 *
 * Please contact Oracle, 500 Oracle Parkway, Redwood Shores, CA 94065 USA
 * or visit www.oracle.com if you need additional information or have any
 * questions.
 *
 */

#ifndef CPU_X86_C2_MACROASSEMBLER_X86_HPP
#define CPU_X86_C2_MACROASSEMBLER_X86_HPP

// C2_MacroAssembler contains high-level macros for C2

public:
  // C2 compiled method's prolog code.
  void verified_entry(int framesize, int stack_bang_size, bool fp_mode_24b, bool is_stub);

  void emit_entry_barrier_stub(C2EntryBarrierStub* stub);
  static int entry_barrier_stub_size();

  Assembler::AvxVectorLen vector_length_encoding(int vlen_in_bytes);

  // Code used by cmpFastLock and cmpFastUnlock mach instructions in .ad file.
  // See full description in macroAssembler_x86.cpp.
  void fast_lock(Register obj, Register box, Register tmp,
                 Register scr, Register cx1, Register cx2,
                 RTMLockingCounters* rtm_counters,
                 RTMLockingCounters* stack_rtm_counters,
                 Metadata* method_data,
                 bool use_rtm, bool profile_rtm);
  void fast_unlock(Register obj, Register box, Register tmp, bool use_rtm);

#if INCLUDE_RTM_OPT
  void rtm_counters_update(Register abort_status, Register rtm_counters);
  void branch_on_random_using_rdtsc(Register tmp, Register scr, int count, Label& brLabel);
  void rtm_abort_ratio_calculation(Register tmp, Register rtm_counters_reg,
                                   RTMLockingCounters* rtm_counters,
                                   Metadata* method_data);
  void rtm_profiling(Register abort_status_Reg, Register rtm_counters_Reg,
                     RTMLockingCounters* rtm_counters, Metadata* method_data, bool profile_rtm);
  void rtm_retry_lock_on_abort(Register retry_count, Register abort_status, Label& retryLabel);
  void rtm_retry_lock_on_busy(Register retry_count, Register box, Register tmp, Register scr, Label& retryLabel);
  void rtm_stack_locking(Register obj, Register tmp, Register scr,
                         Register retry_on_abort_count,
                         RTMLockingCounters* stack_rtm_counters,
                         Metadata* method_data, bool profile_rtm,
                         Label& DONE_LABEL, Label& IsInflated);
  void rtm_inflated_locking(Register obj, Register box, Register tmp,
                            Register scr, Register retry_on_busy_count,
                            Register retry_on_abort_count,
                            RTMLockingCounters* rtm_counters,
                            Metadata* method_data, bool profile_rtm,
                            Label& DONE_LABEL);
#endif

  // Generic instructions support for use in .ad files C2 code generation
  void vabsnegd(int opcode, XMMRegister dst, XMMRegister src);
  void vabsnegd(int opcode, XMMRegister dst, XMMRegister src, int vector_len);
  void vabsnegf(int opcode, XMMRegister dst, XMMRegister src);
  void vabsnegf(int opcode, XMMRegister dst, XMMRegister src, int vector_len);

  void pminmax(int opcode, BasicType elem_bt, XMMRegister dst, XMMRegister src,
               XMMRegister tmp = xnoreg);
  void vpminmax(int opcode, BasicType elem_bt,
                XMMRegister dst, XMMRegister src1, XMMRegister src2,
                int vlen_enc);

  void vminmax_fp(int opcode, BasicType elem_bt,
                  XMMRegister dst, XMMRegister a, XMMRegister b,
                  XMMRegister tmp, XMMRegister atmp, XMMRegister btmp,
                  int vlen_enc);
  void evminmax_fp(int opcode, BasicType elem_bt,
                   XMMRegister dst, XMMRegister a, XMMRegister b,
                   KRegister ktmp, XMMRegister atmp, XMMRegister btmp,
                   int vlen_enc);

  void signum_fp(int opcode, XMMRegister dst, XMMRegister zero, XMMRegister one);

  void vector_compress_expand(int opcode, XMMRegister dst, XMMRegister src, KRegister mask,
                              bool merge, BasicType bt, int vec_enc);

  void vector_mask_compress(KRegister dst, KRegister src, Register rtmp1, Register rtmp2, int mask_len);

  void vextendbw(bool sign, XMMRegister dst, XMMRegister src, int vector_len);
  void vextendbw(bool sign, XMMRegister dst, XMMRegister src);
  void vextendbd(bool sign, XMMRegister dst, XMMRegister src, int vector_len);
  void vextendwd(bool sign, XMMRegister dst, XMMRegister src, int vector_len);

  void vshiftd(int opcode, XMMRegister dst, XMMRegister shift);
  void vshiftd_imm(int opcode, XMMRegister dst, int shift);
  void vshiftd(int opcode, XMMRegister dst, XMMRegister src, XMMRegister shift, int vlen_enc);
  void vshiftd_imm(int opcode, XMMRegister dst, XMMRegister nds, int shift, int vector_len);
  void vshiftw(int opcode, XMMRegister dst, XMMRegister shift);
  void vshiftw(int opcode, XMMRegister dst, XMMRegister src, XMMRegister shift, int vlen_enc);
  void vshiftq(int opcode, XMMRegister dst, XMMRegister shift);
  void vshiftq_imm(int opcode, XMMRegister dst, int shift);
  void vshiftq(int opcode, XMMRegister dst, XMMRegister src, XMMRegister shift, int vlen_enc);
  void vshiftq_imm(int opcode, XMMRegister dst, XMMRegister nds, int shift, int vector_len);

  void vprotate_imm(int opcode, BasicType etype, XMMRegister dst, XMMRegister src, int shift, int vector_len);
  void vprotate_var(int opcode, BasicType etype, XMMRegister dst, XMMRegister src, XMMRegister shift, int vector_len);

  void varshiftd(int opcode, XMMRegister dst, XMMRegister src, XMMRegister shift, int vlen_enc);
  void varshiftw(int opcode, XMMRegister dst, XMMRegister src, XMMRegister shift, int vlen_enc);
  void varshiftq(int opcode, XMMRegister dst, XMMRegister src, XMMRegister shift, int vlen_enc, XMMRegister vtmp = xnoreg);
  void varshiftbw(int opcode, XMMRegister dst, XMMRegister src, XMMRegister shift, int vector_len, XMMRegister vtmp);
  void evarshiftb(int opcode, XMMRegister dst, XMMRegister src, XMMRegister shift, int vector_len, XMMRegister vtmp);

  void insert(BasicType typ, XMMRegister dst, Register val, int idx);
  void vinsert(BasicType typ, XMMRegister dst, XMMRegister src, Register val, int idx);
  void vgather(BasicType typ, XMMRegister dst, Register base, XMMRegister idx, XMMRegister mask, int vector_len);
  void evgather(BasicType typ, XMMRegister dst, KRegister mask, Register base, XMMRegister idx, int vector_len);
  void evscatter(BasicType typ, Register base, XMMRegister idx, KRegister mask, XMMRegister src, int vector_len);

  void evmovdqu(BasicType type, KRegister kmask, XMMRegister dst, Address src, bool merge, int vector_len);
  void evmovdqu(BasicType type, KRegister kmask, Address dst, XMMRegister src, bool merge, int vector_len);

  // extract
  void extract(BasicType typ, Register dst, XMMRegister src, int idx);
  XMMRegister get_lane(BasicType typ, XMMRegister dst, XMMRegister src, int elemindex);
  void get_elem(BasicType typ, Register dst, XMMRegister src, int elemindex);
  void get_elem(BasicType typ, XMMRegister dst, XMMRegister src, int elemindex, XMMRegister vtmp = xnoreg);

  // vector test
  void vectortest(int bt, int vlen, XMMRegister src1, XMMRegister src2,
                  XMMRegister vtmp1 = xnoreg, XMMRegister vtmp2 = xnoreg, KRegister mask = knoreg);

 // Covert B2X
 void vconvert_b2x(BasicType to_elem_bt, XMMRegister dst, XMMRegister src, int vlen_enc);
#ifdef _LP64
 void vpbroadcast(BasicType elem_bt, XMMRegister dst, Register src, int vlen_enc);
#endif

  // blend
  void evpcmp(BasicType typ, KRegister kdmask, KRegister ksmask, XMMRegister src1, XMMRegister    src2, int comparison, int vector_len);
  void evpcmp(BasicType typ, KRegister kdmask, KRegister ksmask, XMMRegister src1, AddressLiteral src2, int comparison, int vector_len, Register rscratch = noreg);
  void evpblend(BasicType typ, XMMRegister dst, KRegister kmask, XMMRegister src1, XMMRegister src2, bool merge, int vector_len);

  void load_vector(XMMRegister dst, Address        src, int vlen_in_bytes);
  void load_vector(XMMRegister dst, AddressLiteral src, int vlen_in_bytes, Register rscratch = noreg);

  void load_vector_mask(XMMRegister dst, XMMRegister src, int vlen_in_bytes, BasicType elem_bt, bool is_legacy);
  void load_vector_mask(KRegister   dst, XMMRegister src, XMMRegister xtmp, bool novlbwdq, int vlen_enc);

  void load_constant_vector(BasicType bt, XMMRegister dst, InternalAddress src, int vlen);
  void load_iota_indices(XMMRegister dst, int vlen_in_bytes);

  // Reductions for vectors of bytes, shorts, ints, longs, floats, and doubles.

  // dst = src1  reduce(op, src2) using vtmp as temps
  void reduceI(int opcode, int vlen, Register dst, Register src1, XMMRegister src2, XMMRegister vtmp1, XMMRegister vtmp2);
#ifdef _LP64
  void reduceL(int opcode, int vlen, Register dst, Register src1, XMMRegister src2, XMMRegister vtmp1, XMMRegister vtmp2);
  void genmask(KRegister dst, Register len, Register temp);
#endif // _LP64

  // dst = reduce(op, src2) using vtmp as temps
  void reduce_fp(int opcode, int vlen,
                 XMMRegister dst, XMMRegister src,
                 XMMRegister vtmp1, XMMRegister vtmp2 = xnoreg);
  void reduceB(int opcode, int vlen, Register dst, Register src1, XMMRegister src2, XMMRegister vtmp1, XMMRegister vtmp2);
  void mulreduceB(int opcode, int vlen, Register dst, Register src1, XMMRegister src2, XMMRegister vtmp1, XMMRegister vtmp2);
  void reduceS(int opcode, int vlen, Register dst, Register src1, XMMRegister src2, XMMRegister vtmp1, XMMRegister vtmp2);
  void reduceFloatMinMax(int opcode, int vlen, bool is_dst_valid,
                         XMMRegister dst, XMMRegister src,
                         XMMRegister tmp, XMMRegister atmp, XMMRegister btmp, XMMRegister xmm_0, XMMRegister xmm_1 = xnoreg);
  void reduceDoubleMinMax(int opcode, int vlen, bool is_dst_valid,
                          XMMRegister dst, XMMRegister src,
                          XMMRegister tmp, XMMRegister atmp, XMMRegister btmp, XMMRegister xmm_0, XMMRegister xmm_1 = xnoreg);
 private:
  void reduceF(int opcode, int vlen, XMMRegister dst, XMMRegister src, XMMRegister vtmp1, XMMRegister vtmp2);
  void reduceD(int opcode, int vlen, XMMRegister dst, XMMRegister src, XMMRegister vtmp1, XMMRegister vtmp2);

  // Int Reduction
  void reduce2I (int opcode, Register dst, Register src1, XMMRegister src2, XMMRegister vtmp1, XMMRegister vtmp2);
  void reduce4I (int opcode, Register dst, Register src1, XMMRegister src2, XMMRegister vtmp1, XMMRegister vtmp2);
  void reduce8I (int opcode, Register dst, Register src1, XMMRegister src2, XMMRegister vtmp1, XMMRegister vtmp2);
  void reduce16I(int opcode, Register dst, Register src1, XMMRegister src2, XMMRegister vtmp1, XMMRegister vtmp2);

  // Byte Reduction
  void reduce8B (int opcode, Register dst, Register src1, XMMRegister src2, XMMRegister vtmp1, XMMRegister vtmp2);
  void reduce16B(int opcode, Register dst, Register src1, XMMRegister src2, XMMRegister vtmp1, XMMRegister vtmp2);
  void reduce32B(int opcode, Register dst, Register src1, XMMRegister src2, XMMRegister vtmp1, XMMRegister vtmp2);
  void reduce64B(int opcode, Register dst, Register src1, XMMRegister src2, XMMRegister vtmp1, XMMRegister vtmp2);
  void mulreduce8B (int opcode, Register dst, Register src1, XMMRegister src2, XMMRegister vtmp1, XMMRegister vtmp2);
  void mulreduce16B(int opcode, Register dst, Register src1, XMMRegister src2, XMMRegister vtmp1, XMMRegister vtmp2);
  void mulreduce32B(int opcode, Register dst, Register src1, XMMRegister src2, XMMRegister vtmp1, XMMRegister vtmp2);
  void mulreduce64B(int opcode, Register dst, Register src1, XMMRegister src2, XMMRegister vtmp1, XMMRegister vtmp2);

  // Short Reduction
  void reduce4S (int opcode, Register dst, Register src1, XMMRegister src2, XMMRegister vtmp1, XMMRegister vtmp2);
  void reduce8S (int opcode, Register dst, Register src1, XMMRegister src2, XMMRegister vtmp1, XMMRegister vtmp2);
  void reduce16S(int opcode, Register dst, Register src1, XMMRegister src2, XMMRegister vtmp1, XMMRegister vtmp2);
  void reduce32S(int opcode, Register dst, Register src1, XMMRegister src2, XMMRegister vtmp1, XMMRegister vtmp2);

  // Long Reduction
#ifdef _LP64
  void reduce2L(int opcode, Register dst, Register src1, XMMRegister src2, XMMRegister vtmp1, XMMRegister vtmp2);
  void reduce4L(int opcode, Register dst, Register src1, XMMRegister src2, XMMRegister vtmp1, XMMRegister vtmp2);
  void reduce8L(int opcode, Register dst, Register src1, XMMRegister src2, XMMRegister vtmp1, XMMRegister vtmp2);
#endif // _LP64

  // Float Reduction
  void reduce2F (int opcode, XMMRegister dst, XMMRegister src, XMMRegister vtmp);
  void reduce4F (int opcode, XMMRegister dst, XMMRegister src, XMMRegister vtmp);
  void reduce8F (int opcode, XMMRegister dst, XMMRegister src, XMMRegister vtmp1, XMMRegister vtmp2);
  void reduce16F(int opcode, XMMRegister dst, XMMRegister src, XMMRegister vtmp1, XMMRegister vtmp2);

  // Double Reduction
  void reduce2D(int opcode, XMMRegister dst, XMMRegister src, XMMRegister vtmp);
  void reduce4D(int opcode, XMMRegister dst, XMMRegister src, XMMRegister vtmp1, XMMRegister vtmp2);
  void reduce8D(int opcode, XMMRegister dst, XMMRegister src, XMMRegister vtmp1, XMMRegister vtmp2);

  // Base reduction instruction
  void reduce_operation_128(BasicType typ, int opcode, XMMRegister dst, XMMRegister src);
  void reduce_operation_256(BasicType typ, int opcode, XMMRegister dst, XMMRegister src1, XMMRegister src2);

 public:
#ifdef _LP64
  void vector_mask_operation_helper(int opc, Register dst, Register tmp, int masklen);

  void vector_mask_operation(int opc, Register dst, KRegister mask, Register tmp, int masklen, int masksize, int vec_enc);

  void vector_mask_operation(int opc, Register dst, XMMRegister mask, XMMRegister xtmp,
                             Register tmp, int masklen, BasicType bt, int vec_enc);
  void vector_long_to_maskvec(XMMRegister dst, Register src, Register rtmp1,
                              Register rtmp2, XMMRegister xtmp, int mask_len, int vec_enc);
#endif

  void vector_maskall_operation(KRegister dst, Register src, int mask_len);

#ifndef _LP64
  void vector_maskall_operation32(KRegister dst, Register src, KRegister ktmp, int mask_len);
#endif

  void string_indexof_char(Register str1, Register cnt1, Register ch, Register result,
                           XMMRegister vec1, XMMRegister vec2, XMMRegister vec3, Register tmp);

  void stringL_indexof_char(Register str1, Register cnt1, Register ch, Register result,
                           XMMRegister vec1, XMMRegister vec2, XMMRegister vec3, Register tmp);

  // IndexOf strings.
  // Small strings are loaded through stack if they cross page boundary.
  void string_indexof(Register str1, Register str2,
                      Register cnt1, Register cnt2,
                      int int_cnt2,  Register result,
                      XMMRegister vec, Register tmp,
                      int ae);

  // IndexOf for constant substrings with size >= 8 elements
  // which don't need to be loaded through stack.
  void string_indexofC8(Register str1, Register str2,
                      Register cnt1, Register cnt2,
                      int int_cnt2,  Register result,
                      XMMRegister vec, Register tmp,
                      int ae);

    // Smallest code: we don't need to load through stack,
    // check string tail.

  // helper function for string_compare
  void load_next_elements(Register elem1, Register elem2, Register str1, Register str2,
                          Address::ScaleFactor scale, Address::ScaleFactor scale1,
                          Address::ScaleFactor scale2, Register index, int ae);
  // Compare strings.
  void string_compare(Register str1, Register str2,
                      Register cnt1, Register cnt2, Register result,
                      XMMRegister vec1, int ae, KRegister mask = knoreg);

  // Search for Non-ASCII character (Negative byte value) in a byte array,
  // return index of the first such character, otherwise len.
  void count_positives(Register ary1, Register len,
                       Register result, Register tmp1,
                       XMMRegister vec1, XMMRegister vec2, KRegister mask1 = knoreg, KRegister mask2 = knoreg);
  // Compare char[] or byte[] arrays.
  void arrays_equals(bool is_array_equ, Register ary1, Register ary2,
                     Register limit, Register result, Register chr,
                     XMMRegister vec1, XMMRegister vec2, bool is_char, KRegister mask = knoreg);


  void evmasked_op(int ideal_opc, BasicType eType, KRegister mask,
                   XMMRegister dst, XMMRegister src1, XMMRegister src2,
                   bool merge, int vlen_enc, bool is_varshift = false);

  void evmasked_op(int ideal_opc, BasicType eType, KRegister mask,
                   XMMRegister dst, XMMRegister src1, Address src2,
                   bool merge, int vlen_enc);

  void evmasked_op(int ideal_opc, BasicType eType, KRegister mask, XMMRegister dst,
                   XMMRegister src1, int imm8, bool merge, int vlen_enc);

  void masked_op(int ideal_opc, int mask_len, KRegister dst,
                 KRegister src1, KRegister src2);

  void vector_castF2I_avx(XMMRegister dst, XMMRegister src, AddressLiteral float_sign_flip, int vec_enc,
                          XMMRegister xtmp1, XMMRegister xtmp2, XMMRegister xtmp3, XMMRegister xtmp4, Register rscratch = noreg);

  void vector_castF2I_evex(XMMRegister dst, XMMRegister src, AddressLiteral float_sign_flip, int vec_enc,
                           XMMRegister xtmp1, XMMRegister xtmp2, KRegister ktmp1, KRegister ktmp2, Register rscratch = noreg);

  void vector_castF2L_evex(XMMRegister dst, XMMRegister src, AddressLiteral double_sign_flip, int vec_enc,
                           XMMRegister xtmp1, XMMRegister xtmp2, KRegister ktmp1, KRegister ktmp2, Register rscratch = noreg);

  void vector_castD2L_evex(XMMRegister dst, XMMRegister src, AddressLiteral double_sign_flip, int vec_enc,
                           XMMRegister xtmp1, XMMRegister xtmp2, KRegister ktmp1, KRegister ktmp2, Register rscratch = noreg );

  void vector_castD2X_evex(BasicType to_elem_bt, XMMRegister dst, XMMRegister src, AddressLiteral double_sign_flip, int vec_enc,
                           XMMRegister xtmp1, XMMRegister xtmp2, KRegister ktmp1, KRegister ktmp2, Register rscratch = noreg);

  void vector_unsigned_cast(XMMRegister dst, XMMRegister src, int vlen_enc, BasicType from_elem_bt, BasicType to_elem_bt);

  void vector_cast_double_special_cases_evex(XMMRegister dst, XMMRegister src, AddressLiteral double_sign_flip, int vec_enc,
                            XMMRegister xtmp1, XMMRegister xtmp2, KRegister ktmp1, KRegister ktmp2, Register rscratch = noreg );

  void vector_cast_float_special_cases_evex(XMMRegister dst, XMMRegister src, AddressLiteral float_sign_flip, int vec_enc,
                                            XMMRegister xtmp1, XMMRegister xtmp2, KRegister ktmp1, KRegister ktmp2, Register rscratch = noreg);

  void vector_cast_float_to_long_special_cases_evex(XMMRegister dst, XMMRegister src, AddressLiteral double_sign_flip, int vec_enc,
                                                    XMMRegister xtmp1, XMMRegister xtmp2, KRegister ktmp1, KRegister ktmp2,
                                                    Register rscratch = noreg);

  void vector_cast_float_special_cases_avx(XMMRegister dst, XMMRegister src, AddressLiteral float_sign_flip, int vec_enc,
                                           XMMRegister xtmp1, XMMRegister xtmp2, XMMRegister xtmp3, XMMRegister xtmp4,
                                           Register rscratch = noreg);

#ifdef _LP64
  void vector_round_double_evex(XMMRegister dst, XMMRegister src, AddressLiteral double_sign_flip, AddressLiteral new_mxcsr, int vec_enc,
                                Register tmp, XMMRegister xtmp1, XMMRegister xtmp2, KRegister ktmp1, KRegister ktmp2);

  void vector_round_float_evex(XMMRegister dst, XMMRegister src, AddressLiteral double_sign_flip, AddressLiteral new_mxcsr, int vec_enc,
                               Register tmp, XMMRegister xtmp1, XMMRegister xtmp2, KRegister ktmp1, KRegister ktmp2);

<<<<<<< HEAD
  void vector_round_float_avx(XMMRegister dst, XMMRegister src, XMMRegister xtmp1, XMMRegister xtmp2,
                              XMMRegister xtmp3, XMMRegister xtmp4, AddressLiteral float_sign_flip,
                              AddressLiteral new_mxcsr, Register scratch, int vec_enc);
=======
  void vector_round_float_avx(XMMRegister dst, XMMRegister src, AddressLiteral float_sign_flip, AddressLiteral new_mxcsr, int vec_enc,
                              Register tmp, XMMRegister xtmp1, XMMRegister xtmp2, XMMRegister xtmp3, XMMRegister xtmp4);
#endif // _LP64

  void udivI(Register rax, Register divisor, Register rdx);
  void umodI(Register rax, Register divisor, Register rdx);
  void udivmodI(Register rax, Register divisor, Register rdx, Register tmp);

#ifdef _LP64
>>>>>>> d14e96d9
  void reverseI(Register dst, Register src, XMMRegister xtmp1,
                XMMRegister xtmp2, Register rtmp);
  void reverseL(Register dst, Register src, XMMRegister xtmp1,
                XMMRegister xtmp2, Register rtmp1, Register rtmp2);
#endif

  void evpternlog(XMMRegister dst, int func, KRegister mask, XMMRegister src2, XMMRegister src3,
                  bool merge, BasicType bt, int vlen_enc);

  void evpternlog(XMMRegister dst, int func, KRegister mask, XMMRegister src2, Address src3,
                  bool merge, BasicType bt, int vlen_enc);

  void vector_reverse_bit(BasicType bt, XMMRegister dst, XMMRegister src, XMMRegister xtmp1,
                          XMMRegister xtmp2, Register rtmp, int vec_enc);

  void vector_reverse_bit_gfni(BasicType bt, XMMRegister dst, XMMRegister src, AddressLiteral mask, int vec_enc,
                               XMMRegister xtmp, Register rscratch = noreg);

  void vector_reverse_byte(BasicType bt, XMMRegister dst, XMMRegister src, int vec_enc);

  void vector_popcount_int(XMMRegister dst, XMMRegister src, XMMRegister xtmp1,
                           XMMRegister xtmp2, Register rtmp, int vec_enc);

  void vector_popcount_long(XMMRegister dst, XMMRegister src, XMMRegister xtmp1,
                            XMMRegister xtmp2, Register rtmp, int vec_enc);

  void vector_popcount_short(XMMRegister dst, XMMRegister src, XMMRegister xtmp1,
                             XMMRegister xtmp2, Register rtmp, int vec_enc);

  void vector_popcount_byte(XMMRegister dst, XMMRegister src, XMMRegister xtmp1,
                            XMMRegister xtmp2, Register rtmp, int vec_enc);

  void vector_popcount_integral(BasicType bt, XMMRegister dst, XMMRegister src, XMMRegister xtmp1,
                                XMMRegister xtmp2, Register rtmp, int vec_enc);

  void vector_popcount_integral_evex(BasicType bt, XMMRegister dst, XMMRegister src,
                                     KRegister mask, bool merge, int vec_enc);

  void vbroadcast(BasicType bt, XMMRegister dst, int imm32, Register rtmp, int vec_enc);

  void vector_reverse_byte64(BasicType bt, XMMRegister dst, XMMRegister src, XMMRegister xtmp1,
                             XMMRegister xtmp2, Register rtmp, int vec_enc);

  void vector_count_leading_zeros_evex(BasicType bt, XMMRegister dst, XMMRegister src,
                                       XMMRegister xtmp1, XMMRegister xtmp2, XMMRegister xtmp3,
                                       KRegister ktmp, Register rtmp, bool merge, int vec_enc);

  void vector_count_leading_zeros_byte_avx(XMMRegister dst, XMMRegister src, XMMRegister xtmp1,
                                           XMMRegister xtmp2, XMMRegister xtmp3, Register rtmp, int vec_enc);

  void vector_count_leading_zeros_short_avx(XMMRegister dst, XMMRegister src, XMMRegister xtmp1,
                                            XMMRegister xtmp2, XMMRegister xtmp3, Register rtmp, int vec_enc);

  void vector_count_leading_zeros_int_avx(XMMRegister dst, XMMRegister src, XMMRegister xtmp1,
                                          XMMRegister xtmp2, XMMRegister xtmp3, int vec_enc);

  void vector_count_leading_zeros_long_avx(XMMRegister dst, XMMRegister src, XMMRegister xtmp1,
                                           XMMRegister xtmp2, XMMRegister xtmp3, Register rtmp, int vec_enc);

  void vector_count_leading_zeros_avx(BasicType bt, XMMRegister dst, XMMRegister src, XMMRegister xtmp1,
                                      XMMRegister xtmp2, XMMRegister xtmp3, Register rtmp, int vec_enc);

  void vpadd(BasicType bt, XMMRegister dst, XMMRegister src1, XMMRegister src2, int vec_enc);

  void vpsub(BasicType bt, XMMRegister dst, XMMRegister src1, XMMRegister src2, int vec_enc);

  void vector_count_trailing_zeros_evex(BasicType bt, XMMRegister dst, XMMRegister src, XMMRegister xtmp1,
                                        XMMRegister xtmp2, XMMRegister xtmp3, XMMRegister xtmp4, KRegister ktmp,
                                        Register rtmp, int vec_enc);

  void vector_swap_nbits(int nbits, int bitmask, XMMRegister dst, XMMRegister src,
                         XMMRegister xtmp1, Register rtmp, int vec_enc);

  void vector_count_trailing_zeros_avx(BasicType bt, XMMRegister dst, XMMRegister src, XMMRegister xtmp1,
                                       XMMRegister xtmp2, XMMRegister xtmp3, Register rtmp, int vec_enc);

  void vector_signum_avx(int opcode, XMMRegister dst, XMMRegister src, XMMRegister zero, XMMRegister one,
                         XMMRegister xtmp1, int vec_enc);

  void vector_signum_evex(int opcode, XMMRegister dst, XMMRegister src, XMMRegister zero, XMMRegister one,
                          KRegister ktmp1, int vec_enc);

  void vmovmask(BasicType elem_bt, XMMRegister dst, Address src, XMMRegister mask, int vec_enc);

  void vmovmask(BasicType elem_bt, Address dst, XMMRegister src, XMMRegister mask, int vec_enc);

  void rearrange_bytes(XMMRegister dst, XMMRegister shuffle, XMMRegister src, XMMRegister xtmp1,
                       XMMRegister xtmp2, XMMRegister xtmp3, Register rtmp, KRegister ktmp, int vlen_enc);

#endif // CPU_X86_C2_MACROASSEMBLER_X86_HPP<|MERGE_RESOLUTION|>--- conflicted
+++ resolved
@@ -346,21 +346,9 @@
   void vector_round_float_evex(XMMRegister dst, XMMRegister src, AddressLiteral double_sign_flip, AddressLiteral new_mxcsr, int vec_enc,
                                Register tmp, XMMRegister xtmp1, XMMRegister xtmp2, KRegister ktmp1, KRegister ktmp2);
 
-<<<<<<< HEAD
-  void vector_round_float_avx(XMMRegister dst, XMMRegister src, XMMRegister xtmp1, XMMRegister xtmp2,
-                              XMMRegister xtmp3, XMMRegister xtmp4, AddressLiteral float_sign_flip,
-                              AddressLiteral new_mxcsr, Register scratch, int vec_enc);
-=======
   void vector_round_float_avx(XMMRegister dst, XMMRegister src, AddressLiteral float_sign_flip, AddressLiteral new_mxcsr, int vec_enc,
                               Register tmp, XMMRegister xtmp1, XMMRegister xtmp2, XMMRegister xtmp3, XMMRegister xtmp4);
-#endif // _LP64
-
-  void udivI(Register rax, Register divisor, Register rdx);
-  void umodI(Register rax, Register divisor, Register rdx);
-  void udivmodI(Register rax, Register divisor, Register rdx, Register tmp);
-
-#ifdef _LP64
->>>>>>> d14e96d9
+
   void reverseI(Register dst, Register src, XMMRegister xtmp1,
                 XMMRegister xtmp2, Register rtmp);
   void reverseL(Register dst, Register src, XMMRegister xtmp1,
