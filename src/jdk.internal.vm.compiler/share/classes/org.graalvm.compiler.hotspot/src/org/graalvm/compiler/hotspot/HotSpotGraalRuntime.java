/*
 * Copyright (c) 2011, 2016, Oracle and/or its affiliates. All rights reserved.
 * DO NOT ALTER OR REMOVE COPYRIGHT NOTICES OR THIS FILE HEADER.
 *
 * This code is free software; you can redistribute it and/or modify it
 * under the terms of the GNU General Public License version 2 only, as
 * published by the Free Software Foundation.
 *
 * This code is distributed in the hope that it will be useful, but WITHOUT
 * ANY WARRANTY; without even the implied warranty of MERCHANTABILITY or
 * FITNESS FOR A PARTICULAR PURPOSE.  See the GNU General Public License
 * version 2 for more details (a copy is included in the LICENSE file that
 * accompanied this code).
 *
 * You should have received a copy of the GNU General Public License version
 * 2 along with this work; if not, write to the Free Software Foundation,
 * Inc., 51 Franklin St, Fifth Floor, Boston, MA 02110-1301 USA.
 *
 * Please contact Oracle, 500 Oracle Parkway, Redwood Shores, CA 94065 USA
 * or visit www.oracle.com if you need additional information or have any
 * questions.
 */
package org.graalvm.compiler.hotspot;

import static jdk.vm.ci.common.InitTimer.timer;
import static jdk.vm.ci.hotspot.HotSpotJVMCIRuntime.runtime;
import static jdk.vm.ci.hotspot.HotSpotJVMCIRuntimeProvider.getArrayIndexScale;
import static org.graalvm.compiler.core.common.GraalOptions.GeneratePIC;
import static org.graalvm.compiler.core.common.GraalOptions.HotSpotPrintInlining;
import static org.graalvm.compiler.debug.DebugContext.DEFAULT_LOG_STREAM;

import java.util.ArrayList;
import java.util.EnumMap;
import java.util.List;
import java.util.Map;

import org.graalvm.compiler.api.replacements.SnippetReflectionProvider;
import org.graalvm.compiler.api.runtime.GraalRuntime;
import org.graalvm.compiler.core.CompilationWrapper.ExceptionAction;
import org.graalvm.compiler.core.common.CompilationIdentifier;
import org.graalvm.compiler.core.common.GraalOptions;
import org.graalvm.compiler.core.target.Backend;
import org.graalvm.compiler.debug.DebugContext;
import org.graalvm.compiler.debug.DebugContext.Description;
import org.graalvm.compiler.debug.DebugHandlersFactory;
import org.graalvm.compiler.debug.DiagnosticsOutputDirectory;
import org.graalvm.compiler.debug.GlobalMetrics;
import org.graalvm.compiler.debug.GraalError;
import org.graalvm.compiler.debug.TTY;
import org.graalvm.compiler.hotspot.CompilationStatistics.Options;
import org.graalvm.compiler.hotspot.CompilerConfigurationFactory.BackendMap;
import org.graalvm.compiler.hotspot.debug.BenchmarkCounters;
import org.graalvm.compiler.hotspot.meta.HotSpotProviders;
import org.graalvm.compiler.nodes.spi.StampProvider;
import org.graalvm.compiler.options.OptionValues;
import org.graalvm.compiler.phases.tiers.CompilerConfiguration;
import org.graalvm.compiler.replacements.SnippetCounter;
import org.graalvm.compiler.replacements.SnippetCounter.Group;
import org.graalvm.compiler.runtime.RuntimeProvider;
import org.graalvm.util.EconomicMap;
import org.graalvm.util.Equivalence;

import jdk.vm.ci.code.Architecture;
import jdk.vm.ci.code.stack.StackIntrospection;
import jdk.vm.ci.common.InitTimer;
import jdk.vm.ci.hotspot.HotSpotJVMCIRuntime;
import jdk.vm.ci.hotspot.HotSpotVMConfigStore;
import jdk.vm.ci.meta.JavaKind;
import jdk.vm.ci.meta.ResolvedJavaMethod;
import jdk.vm.ci.runtime.JVMCIBackend;

//JaCoCo Exclude

/**
 * Singleton class holding the instance of the {@link GraalRuntime}.
 */
public final class HotSpotGraalRuntime implements HotSpotGraalRuntimeProvider {

    private static boolean checkArrayIndexScaleInvariants() {
        assert getArrayIndexScale(JavaKind.Byte) == 1;
        assert getArrayIndexScale(JavaKind.Boolean) == 1;
        assert getArrayIndexScale(JavaKind.Char) == 2;
        assert getArrayIndexScale(JavaKind.Short) == 2;
        assert getArrayIndexScale(JavaKind.Int) == 4;
        assert getArrayIndexScale(JavaKind.Long) == 8;
        assert getArrayIndexScale(JavaKind.Float) == 4;
        assert getArrayIndexScale(JavaKind.Double) == 8;
        return true;
    }

    private final HotSpotBackend hostBackend;
    private final GlobalMetrics metricValues = new GlobalMetrics();
    private final List<SnippetCounter.Group> snippetCounterGroups;

    private final EconomicMap<Class<? extends Architecture>, HotSpotBackend> backends = EconomicMap.create(Equivalence.IDENTITY);

    private final GraalHotSpotVMConfig config;

    private final OptionValues options;
    private final DiagnosticsOutputDirectory outputDirectory;
    private final Map<ExceptionAction, Integer> compilationProblemsPerAction;
    private final HotSpotGraalMBean mBean;

    /**
     * @param compilerConfigurationFactory factory for the compiler configuration
     *            {@link CompilerConfigurationFactory#selectFactory(String, OptionValues)}
     */
    @SuppressWarnings("try")
    HotSpotGraalRuntime(HotSpotJVMCIRuntime jvmciRuntime, CompilerConfigurationFactory compilerConfigurationFactory, OptionValues initialOptions) {
        HotSpotVMConfigStore store = jvmciRuntime.getConfigStore();
        config = GeneratePIC.getValue(initialOptions) ? new AOTGraalHotSpotVMConfig(store) : new GraalHotSpotVMConfig(store);

        // Only set HotSpotPrintInlining if it still has its default value (false).
        if (GraalOptions.HotSpotPrintInlining.getValue(initialOptions) == false && config.printInlining) {
            options = new OptionValues(initialOptions, HotSpotPrintInlining, true);
        } else {
            options = initialOptions;
        }

        outputDirectory = new DiagnosticsOutputDirectory(options);
        compilationProblemsPerAction = new EnumMap<>(ExceptionAction.class);
        snippetCounterGroups = GraalOptions.SnippetCounters.getValue(options) ? new ArrayList<>() : null;
        CompilerConfiguration compilerConfiguration = compilerConfigurationFactory.createCompilerConfiguration();

        HotSpotGraalCompiler compiler = new HotSpotGraalCompiler(jvmciRuntime, this, initialOptions);
        this.mBean = createHotSpotGraalMBean(compiler);

        BackendMap backendMap = compilerConfigurationFactory.createBackendMap();

        JVMCIBackend hostJvmciBackend = jvmciRuntime.getHostJVMCIBackend();
        Architecture hostArchitecture = hostJvmciBackend.getTarget().arch;
        try (InitTimer t = timer("create backend:", hostArchitecture)) {
            HotSpotBackendFactory factory = backendMap.getBackendFactory(hostArchitecture);
            if (factory == null) {
                throw new GraalError("No backend available for host architecture \"%s\"", hostArchitecture);
            }
            hostBackend = registerBackend(factory.createBackend(this, compilerConfiguration, jvmciRuntime, null));
        }

        for (JVMCIBackend jvmciBackend : jvmciRuntime.getJVMCIBackends().values()) {
            if (jvmciBackend == hostJvmciBackend) {
                continue;
            }

            Architecture gpuArchitecture = jvmciBackend.getTarget().arch;
            HotSpotBackendFactory factory = backendMap.getBackendFactory(gpuArchitecture);
            if (factory == null) {
                throw new GraalError("No backend available for specified GPU architecture \"%s\"", gpuArchitecture);
            }
            try (InitTimer t = timer("create backend:", gpuArchitecture)) {
                registerBackend(factory.createBackend(this, compilerConfiguration, null, hostBackend));
            }
        }

        // Complete initialization of backends
        try (InitTimer st = timer(hostBackend.getTarget().arch.getName(), ".completeInitialization")) {
            hostBackend.completeInitialization(jvmciRuntime, options);
        }
        for (HotSpotBackend backend : backends.getValues()) {
            if (backend != hostBackend) {
                try (InitTimer st = timer(backend.getTarget().arch.getName(), ".completeInitialization")) {
                    backend.completeInitialization(jvmciRuntime, options);
                }
            }
        }

        BenchmarkCounters.initialize(jvmciRuntime, options);

        assert checkArrayIndexScaleInvariants();

        runtimeStartTime = System.nanoTime();
        bootstrapJVMCI = config.getFlag("BootstrapJVMCI", Boolean.class);
    }

    private static HotSpotGraalMBean createHotSpotGraalMBean(HotSpotGraalCompiler compiler) {
        try {
            return HotSpotGraalMBean.create(compiler);
        } catch (LinkageError ex) {
            return null;
        }
    }

    private HotSpotBackend registerBackend(HotSpotBackend backend) {
        Class<? extends Architecture> arch = backend.getTarget().arch.getClass();
        HotSpotBackend oldValue = backends.put(arch, backend);
        assert oldValue == null : "cannot overwrite existing backend for architecture " + arch.getSimpleName();
        return backend;
    }

    @Override
    public HotSpotProviders getHostProviders() {
        return getHostBackend().getProviders();
    }

    @Override
    public GraalHotSpotVMConfig getVMConfig() {
        return config;
    }

    @Override
    public DebugContext openDebugContext(OptionValues compilationOptions, CompilationIdentifier compilationId, Object compilable, Iterable<DebugHandlersFactory> factories) {
        Description description = new Description(compilable, compilationId.toString(CompilationIdentifier.Verbosity.ID));
        return DebugContext.create(compilationOptions, description, metricValues, DEFAULT_LOG_STREAM, factories);
    }

    @Override
    public OptionValues getOptions() {
        return mBean == null ? options : mBean.optionsFor(options, null);
    }

    @Override
    public OptionValues getOptions(ResolvedJavaMethod forMethod) {
        return mBean == null ? options : mBean.optionsFor(options, forMethod);
    }

    @Override
    public Group createSnippetCounterGroup(String name) {
        if (snippetCounterGroups != null) {
            Group group = new Group(name);
            snippetCounterGroups.add(group);
            return group;
        }
        return null;
    }

    @Override
    public String getName() {
        return getClass().getSimpleName();
    }

    @SuppressWarnings("unchecked")
    @Override
    public <T> T getCapability(Class<T> clazz) {
        if (clazz == RuntimeProvider.class) {
            return (T) this;
        } else if (clazz == OptionValues.class) {
            return (T) options;
        } else if (clazz == StackIntrospection.class) {
            return (T) this;
        } else if (clazz == SnippetReflectionProvider.class) {
            return (T) getHostProviders().getSnippetReflection();
        } else if (clazz == StampProvider.class) {
            return (T) getHostProviders().getStampProvider();
        }
        return null;
    }

    @Override
    public HotSpotBackend getHostBackend() {
        return hostBackend;
    }

    @Override
    public <T extends Architecture> Backend getBackend(Class<T> arch) {
        assert arch != Architecture.class;
        return backends.get(arch);
    }

    private long runtimeStartTime;
    private boolean shutdown;

    /**
     * Take action related to entering a new execution phase.
     *
     * @param phase the execution phase being entered
     */
    void phaseTransition(String phase) {
        if (Options.UseCompilationStatistics.getValue(options)) {
            CompilationStatistics.clear(phase);
        }
    }

    void shutdown() {
        shutdown = true;
        metricValues.print(options);

        phaseTransition("final");

        if (snippetCounterGroups != null) {
            for (Group group : snippetCounterGroups) {
                TTY.out().out().println(group);
            }
        }
        BenchmarkCounters.shutdown(runtime(), options, runtimeStartTime);

        outputDirectory.close();
    }

    void clearMetrics() {
        metricValues.clear();
    }

    private final boolean bootstrapJVMCI;
    private boolean bootstrapFinished;

    public void notifyBootstrapFinished() {
        bootstrapFinished = true;
    }

    @Override
    public boolean isBootstrapping() {
        return bootstrapJVMCI && !bootstrapFinished;
    }

    @Override
    public boolean isShutdown() {
        return shutdown;
    }

    @Override
    public DiagnosticsOutputDirectory getOutputDirectory() {
        return outputDirectory;
    }

    @Override
    public Map<ExceptionAction, Integer> getCompilationProblemsPerAction() {
        return compilationProblemsPerAction;
    }

<<<<<<< HEAD
    final Object mbean() {
=======
    Object getMBean() {
>>>>>>> a908316a
        return mBean;
    }
}<|MERGE_RESOLUTION|>--- conflicted
+++ resolved
@@ -317,11 +317,7 @@
         return compilationProblemsPerAction;
     }
 
-<<<<<<< HEAD
-    final Object mbean() {
-=======
     Object getMBean() {
->>>>>>> a908316a
         return mBean;
     }
 }