--- conflicted
+++ resolved
@@ -240,17 +240,11 @@
                     pkg_list->length());
 
   // packages defined to java.base
-<<<<<<< HEAD
-  if (log_is_enabled(Trace, modules)) {
+  if (log_is_enabled(Trace, module)) {
     for (int x = 0; x < pkg_list->length(); x++) {
-      log_trace(modules)("define_javabase_module(): creation of package %s for module " JAVA_BASE_NAME,
-                         (pkg_list->at(x))->as_C_string());
-    }
-=======
-  for (int x = 0; x < pkg_list->length(); x++) {
-    log_trace(module)("define_javabase_module(): creation of package %s for module " JAVA_BASE_NAME,
-                      (pkg_list->at(x))->as_C_string());
->>>>>>> 5a0726a4
+      log_trace(module)("define_javabase_module(): creation of package %s for module " JAVA_BASE_NAME,
+                        (pkg_list->at(x))->as_C_string());
+    }
   }
 }
 
