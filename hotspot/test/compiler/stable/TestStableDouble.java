/*
 * Copyright (c) 2014, Oracle and/or its affiliates. All rights reserved.
 * DO NOT ALTER OR REMOVE COPYRIGHT NOTICES OR THIS FILE HEADER.
 *
 * This code is free software; you can redistribute it and/or modify it
 * under the terms of the GNU General Public License version 2 only, as
 * published by the Free Software Foundation.  Oracle designates this
 * particular file as subject to the "Classpath" exception as provided
 * by Oracle in the LICENSE file that accompanied this code.
 *
 * This code is distributed in the hope that it will be useful, but WITHOUT
 * ANY WARRANTY; without even the implied warranty of MERCHANTABILITY or
 * FITNESS FOR A PARTICULAR PURPOSE.  See the GNU General Public License
 * version 2 for more details (a copy is included in the LICENSE file that
 * accompanied this code).
 *
 * You should have received a copy of the GNU General Public License version
 * 2 along with this work; if not, write to the Free Software Foundation,
 * Inc., 51 Franklin St, Fifth Floor, Boston, MA 02110-1301 USA.
 *
 * Please contact Oracle, 500 Oracle Parkway, Redwood Shores, CA 94065 USA
 * or visit www.oracle.com if you need additional information or have any
 * questions.
 */

/*
 * @test TestStableDouble
 * @summary tests on stable fields and arrays
 * @library /testlibrary /test/lib /
 * @modules java.base/jdk.internal.vm.annotation
 * @build sun.hotspot.WhiteBox
 * @build compiler.stable.TestStableDouble
 *
 * @run main/bootclasspath -XX:+UnlockDiagnosticVMOptions -XX:+WhiteBoxAPI -Xcomp
 *                         -XX:CompileOnly=::get,::get1,::get2,::get3,::get4
 *                         -XX:-TieredCompilation
 *                         -XX:+FoldStableValues
 *                         compiler.stable.TestStableDouble
 * @run main/bootclasspath -XX:+UnlockDiagnosticVMOptions -XX:+WhiteBoxAPI -Xcomp
 *                         -XX:CompileOnly=::get,::get1,::get2,::get3,::get4
 *                         -XX:-TieredCompilation
 *                         -XX:+FoldStableValues
 *                         compiler.stable.TestStableDouble
 *
 * @run main/bootclasspath -XX:+UnlockDiagnosticVMOptions -XX:+WhiteBoxAPI -Xcomp
 *                         -XX:CompileOnly=::get,::get1,::get2,::get3,::get4
 *                         -XX:-TieredCompilation
 *                         -XX:+FoldStableValues
 *                         compiler.stable.TestStableDouble
 * @run main/bootclasspath -XX:+UnlockDiagnosticVMOptions -XX:+WhiteBoxAPI -Xcomp
 *                         -XX:CompileOnly=::get,::get1,::get2,::get3,::get4
 *                         -XX:-TieredCompilation
 *                         -XX:+FoldStableValues
 *                         compiler.stable.TestStableDouble
 */

package compiler.stable;

import java.lang.reflect.InvocationTargetException;
import jdk.internal.vm.annotation.Stable;

public class TestStableDouble {
    static final boolean isStableEnabled    = StableConfiguration.isStableEnabled;

    public static void main(String[] args) throws Exception {
        run(DefaultValue.class);
        run(DoubleStable.class);
        run(DefaultStaticValue.class);
        run(StaticDoubleStable.class);
        run(VolatileDoubleStable.class);

        // @Stable arrays: Dim 1-4
        run(DoubleArrayDim1.class);
        run(DoubleArrayDim2.class);
        run(DoubleArrayDim3.class);
        run(DoubleArrayDim4.class);

        // @Stable Object field: dynamic arrays
        run(ObjectArrayLowerDim0.class);
        run(ObjectArrayLowerDim1.class);
        run(ObjectArrayLowerDim2.class);

        // Nested @Stable fields
        run(NestedStableField.class);
        run(NestedStableField1.class);
        run(NestedStableField2.class);
        run(NestedStableField3.class);

        if (failed) {
            throw new Error("TEST FAILED");
        }
    }

    /* ==================================================== */

    static class DefaultValue {
        public @Stable double v;

        public static final DefaultValue c = new DefaultValue();
        public static double get() { return c.v; }
        public static void test() throws Exception {
            double val1 = get();
            c.v = 1.0; double val2 = get();
            assertEquals(val1, 0);
            assertEquals(val2, 1.0);
        }
    }

    /* ==================================================== */

    static class DoubleStable {
        public @Stable double v;

        public static final DoubleStable c = new DoubleStable();
        public static double get() { return c.v; }
        public static void test() throws Exception {
            c.v = 1.0; double val1 = get();
            c.v = Double.MAX_VALUE; double val2 = get();
            assertEquals(val1, 1.0);
            assertEquals(val2, (isStableEnabled ? 1.0 : Double.MAX_VALUE));
        }
    }

    /* ==================================================== */

    static class DefaultStaticValue {
        public static @Stable double v;

        public static final DefaultStaticValue c = new DefaultStaticValue();
        public static double get() { return c.v; }
        public static void test() throws Exception {
            double val1 = get();
            c.v = 1.0; double val2 = get();
            assertEquals(val1, 0);
            assertEquals(val2, 1.0);
        }
    }

    /* ==================================================== */

    static class StaticDoubleStable {
        public static @Stable double v;

        public static final StaticDoubleStable c = new StaticDoubleStable();
        public static double get() { return c.v; }
        public static void test() throws Exception {
            c.v = 1.0; double val1 = get();
            c.v = Double.MAX_VALUE; double val2 = get();
            assertEquals(val1, 1.0);
            assertEquals(val2, (isStableEnabled ? 1.0 : Double.MAX_VALUE));
        }
    }

    /* ==================================================== */

    static class VolatileDoubleStable {
        public @Stable double v;

        public static final VolatileDoubleStable c = new VolatileDoubleStable();
        public static double get() { return c.v; }
        public static void test() throws Exception {
            c.v = 1.0; double val1 = get();
            c.v = Double.MAX_VALUE; double val2 = get();
            assertEquals(val1, 1.0);
            assertEquals(val2, (isStableEnabled ? 1.0 : Double.MAX_VALUE));
        }
    }

    /* ==================================================== */
    // @Stable array == field && all components are stable

    static class DoubleArrayDim1 {
        public @Stable double[] v;

        public static final DoubleArrayDim1 c = new DoubleArrayDim1();
        public static double get() { return c.v[0]; }
        public static double get1() { return c.v[10]; }
        public static double[] get2() { return c.v; }
        public static void test() throws Exception {
            {
                c.v = new double[1]; c.v[0] = 1.0; double val1 = get();
                c.v[0] = 2.0; double val2 = get();
                assertEquals(val1, 1.0);
                assertEquals(val2, (isStableEnabled ? 1.0 : 2.0));

                c.v = new double[1]; c.v[0] = 3.0; double val3 = get();
<<<<<<< HEAD
                assertEquals(val3, (isStableEnabled ? (isServerWithStable ? 1.0 : 2.0)
                        : 3.0));
=======
                assertEquals(val3, (isStableEnabled ? (isStableEnabled ? 1.0 : 2.0)
                                                    : 3.0));
>>>>>>> b1991afd
            }

            {
                c.v = new double[20]; c.v[10] = 1.0; double val1 = get1();
                c.v[10] = 2.0; double val2 = get1();
                assertEquals(val1, 1.0);
                assertEquals(val2, (isStableEnabled ? 1.0 : 2.0));

                c.v = new double[20]; c.v[10] = 3.0; double val3 = get1();
<<<<<<< HEAD
                assertEquals(val3, (isStableEnabled ? (isServerWithStable ? 1.0 : 2.0)
                        : 3.0));
=======
                assertEquals(val3, (isStableEnabled ? (isStableEnabled ? 1.0 : 2.0)
                                                    : 3.0));
>>>>>>> b1991afd
            }

            {
                c.v = new double[1]; double[] val1 = get2();
                c.v = new double[1]; double[] val2 = get2();
                assertTrue((isStableEnabled ? (val1 == val2) : (val1 != val2)));
            }
        }
    }

    /* ==================================================== */

    static class DoubleArrayDim2 {
        public @Stable double[][] v;

        public static final DoubleArrayDim2 c = new DoubleArrayDim2();
        public static double get() { return c.v[0][0]; }
        public static double[] get1() { return c.v[0]; }
        public static double[][] get2() { return c.v; }
        public static void test() throws Exception {
            {
                c.v = new double[1][1]; c.v[0][0] = 1.0; double val1 = get();
                c.v[0][0] = 2.0; double val2 = get();
                assertEquals(val1, 1.0);
                assertEquals(val2, (isStableEnabled ? 1.0 : 2.0));

                c.v = new double[1][1]; c.v[0][0] = 3.0; double val3 = get();
<<<<<<< HEAD
                assertEquals(val3, (isStableEnabled ? (isServerWithStable ? 1.0 : 2.0)
                        : 3.0));

                c.v[0] = new double[1]; c.v[0][0] = 4.0; double val4 = get();
                assertEquals(val4, (isStableEnabled ? (isServerWithStable ? 1.0 : 2.0)
                        : 4.0));
=======
                assertEquals(val3, (isStableEnabled ? (isStableEnabled ? 1.0 : 2.0)
                                                    : 3.0));

                c.v[0] = new double[1]; c.v[0][0] = 4.0; double val4 = get();
                assertEquals(val4, (isStableEnabled ? (isStableEnabled ? 1.0 : 2.0)
                                                    : 4.0));
>>>>>>> b1991afd
            }

            {
                c.v = new double[1][1]; double[] val1 = get1();
                c.v[0] = new double[1]; double[] val2 = get1();
                assertTrue((isStableEnabled ? (val1 == val2) : (val1 != val2)));
            }

            {
                c.v = new double[1][1]; double[][] val1 = get2();
                c.v = new double[1][1]; double[][] val2 = get2();
                assertTrue((isStableEnabled ? (val1 == val2) : (val1 != val2)));
            }
        }
    }

    /* ==================================================== */

    static class DoubleArrayDim3 {
        public @Stable double[][][] v;

        public static final DoubleArrayDim3 c = new DoubleArrayDim3();
        public static double get() { return c.v[0][0][0]; }
        public static double[] get1() { return c.v[0][0]; }
        public static double[][] get2() { return c.v[0]; }
        public static double[][][] get3() { return c.v; }
        public static void test() throws Exception {
            {
                c.v = new double[1][1][1]; c.v[0][0][0] = 1.0; double val1 = get();
                c.v[0][0][0] = 2.0; double val2 = get();
                assertEquals(val1, 1.0);
                assertEquals(val2, (isStableEnabled ? 1.0 : 2.0));

                c.v = new double[1][1][1]; c.v[0][0][0] = 3.0; double val3 = get();
<<<<<<< HEAD
                assertEquals(val3, (isStableEnabled ? (isServerWithStable ? 1.0 : 2.0)
                        : 3.0));

                c.v[0] = new double[1][1]; c.v[0][0][0] = 4.0; double val4 = get();
                assertEquals(val4, (isStableEnabled ? (isServerWithStable ? 1.0 : 2.0)
                        : 4.0));

                c.v[0][0] = new double[1]; c.v[0][0][0] = 5.0; double val5 = get();
                assertEquals(val5, (isStableEnabled ? (isServerWithStable ? 1.0 : 2.0)
                        : 5.0));
=======
                assertEquals(val3, (isStableEnabled ? (isStableEnabled ? 1.0 : 2.0)
                                                    : 3.0));

                c.v[0] = new double[1][1]; c.v[0][0][0] = 4.0; double val4 = get();
                assertEquals(val4, (isStableEnabled ? (isStableEnabled ? 1.0 : 2.0)
                                                    : 4.0));

                c.v[0][0] = new double[1]; c.v[0][0][0] = 5.0; double val5 = get();
                assertEquals(val5, (isStableEnabled ? (isStableEnabled ? 1.0 : 2.0)
                                                    : 5.0));
>>>>>>> b1991afd
            }

            {
                c.v = new double[1][1][1]; double[] val1 = get1();
                c.v[0][0] = new double[1]; double[] val2 = get1();
                assertTrue((isStableEnabled ? (val1 == val2) : (val1 != val2)));
            }

            {
                c.v = new double[1][1][1]; double[][] val1 = get2();
                c.v[0] = new double[1][1]; double[][] val2 = get2();
                assertTrue((isStableEnabled ? (val1 == val2) : (val1 != val2)));
            }

            {
                c.v = new double[1][1][1]; double[][][] val1 = get3();
                c.v = new double[1][1][1]; double[][][] val2 = get3();
                assertTrue((isStableEnabled ? (val1 == val2) : (val1 != val2)));
            }
        }
    }

    /* ==================================================== */

    static class DoubleArrayDim4 {
        public @Stable double[][][][] v;

        public static final DoubleArrayDim4 c = new DoubleArrayDim4();
        public static double get() { return c.v[0][0][0][0]; }
        public static double[] get1() { return c.v[0][0][0]; }
        public static double[][] get2() { return c.v[0][0]; }
        public static double[][][] get3() { return c.v[0]; }
        public static double[][][][] get4() { return c.v; }
        public static void test() throws Exception {
            {
                c.v = new double[1][1][1][1]; c.v[0][0][0][0] = 1.0; double val1 = get();
                c.v[0][0][0][0] = 2.0; double val2 = get();
                assertEquals(val1, 1.0);
                assertEquals(val2, (isStableEnabled ? 1.0 : 2.0));

                c.v = new double[1][1][1][1]; c.v[0][0][0][0] = 3.0; double val3 = get();
<<<<<<< HEAD
                assertEquals(val3, (isStableEnabled ? (isServerWithStable ? 1.0 : 2.0)
                        : 3.0));

                c.v[0] = new double[1][1][1]; c.v[0][0][0][0] = 4.0; double val4 = get();
                assertEquals(val4, (isStableEnabled ? (isServerWithStable ? 1.0 : 2.0)
                        : 4.0));

                c.v[0][0] = new double[1][1]; c.v[0][0][0][0] = 5.0; double val5 = get();
                assertEquals(val5, (isStableEnabled ? (isServerWithStable ? 1.0 : 2.0)
                        : 5.0));

                c.v[0][0][0] = new double[1]; c.v[0][0][0][0] = 6.0; double val6 = get();
                assertEquals(val6, (isStableEnabled ? (isServerWithStable ? 1.0 : 2.0)
                        : 6.0));
=======
                assertEquals(val3, (isStableEnabled ? (isStableEnabled ? 1.0 : 2.0)
                                                    : 3.0));

                c.v[0] = new double[1][1][1]; c.v[0][0][0][0] = 4.0; double val4 = get();
                assertEquals(val4, (isStableEnabled ? (isStableEnabled ? 1.0 : 2.0)
                                                    : 4.0));

                c.v[0][0] = new double[1][1]; c.v[0][0][0][0] = 5.0; double val5 = get();
                assertEquals(val5, (isStableEnabled ? (isStableEnabled ? 1.0 : 2.0)
                                                    : 5.0));

                c.v[0][0][0] = new double[1]; c.v[0][0][0][0] = 6.0; double val6 = get();
                assertEquals(val6, (isStableEnabled ? (isStableEnabled ? 1.0 : 2.0)
                                                    : 6.0));
>>>>>>> b1991afd
            }

            {
                c.v = new double[1][1][1][1]; double[] val1 = get1();
                c.v[0][0][0] = new double[1]; double[] val2 = get1();
                assertTrue((isStableEnabled ? (val1 == val2) : (val1 != val2)));
            }

            {
                c.v = new double[1][1][1][1]; double[][] val1 = get2();
                c.v[0][0] = new double[1][1]; double[][] val2 = get2();
                assertTrue((isStableEnabled ? (val1 == val2) : (val1 != val2)));
            }

            {
                c.v = new double[1][1][1][1]; double[][][] val1 = get3();
                c.v[0] = new double[1][1][1]; double[][][] val2 = get3();
                assertTrue((isStableEnabled ? (val1 == val2) : (val1 != val2)));
            }

            {
                c.v = new double[1][1][1][1]; double[][][][] val1 = get4();
                c.v = new double[1][1][1][1]; double[][][][] val2 = get4();
                assertTrue((isStableEnabled ? (val1 == val2) : (val1 != val2)));
            }
        }
    }

    /* ==================================================== */
    // Dynamic Dim is higher than static
    static class ObjectArrayLowerDim0 {
        public @Stable Object v;

        public static final ObjectArrayLowerDim0 c = new ObjectArrayLowerDim0();
        public static double get() { return ((double[])c.v)[0]; }
        public static double[] get1() { return (double[])c.v; }

        public static void test() throws Exception {
            {
                c.v = new double[1]; ((double[])c.v)[0] = 1.0; double val1 = get();
                ((double[])c.v)[0] = 2.0; double val2 = get();

                assertEquals(val1, 1.0);
                assertEquals(val2, 2.0);
            }

            {
                c.v = new double[1]; double[] val1 = get1();
                c.v = new double[1]; double[] val2 = get1();
                assertTrue((isStableEnabled ? (val1 == val2) : (val1 != val2)));
            }
        }
    }

    /* ==================================================== */

    static class ObjectArrayLowerDim1 {
        public @Stable Object[] v;

        public static final ObjectArrayLowerDim1 c = new ObjectArrayLowerDim1();
        public static double get() { return ((double[][])c.v)[0][0]; }
        public static double[] get1() { return (double[])(c.v[0]); }
        public static Object[] get2() { return c.v; }

        public static void test() throws Exception {
            {
                c.v = new double[1][1]; ((double[][])c.v)[0][0] = 1.0; double val1 = get();
                ((double[][])c.v)[0][0] = 2.0; double val2 = get();

                assertEquals(val1, 1.0);
                assertEquals(val2, 2.0);
            }

            {
                c.v = new double[1][1]; c.v[0] = new double[0]; double[] val1 = get1();
                c.v[0] = new double[0]; double[] val2 = get1();

                assertTrue((isStableEnabled ? (val1 == val2) : (val1 != val2)));
            }

            {
                c.v = new double[0][0]; Object[] val1 = get2();
                c.v = new double[0][0]; Object[] val2 = get2();

                assertTrue((isStableEnabled ? (val1 == val2) : (val1 != val2)));
            }
        }
    }

    /* ==================================================== */

    static class ObjectArrayLowerDim2 {
        public @Stable Object[][] v;

        public static final ObjectArrayLowerDim2 c = new ObjectArrayLowerDim2();
        public static double get() { return ((double[][][])c.v)[0][0][0]; }
        public static double[] get1() { return (double[])(c.v[0][0]); }
        public static double[][] get2() { return (double[][])(c.v[0]); }
        public static Object[][] get3() { return c.v; }

        public static void test() throws Exception {
            {
                c.v = new double[1][1][1]; ((double[][][])c.v)[0][0][0] = 1.0; double val1 = get();
                ((double[][][])c.v)[0][0][0] = 2.0; double val2 = get();

                assertEquals(val1, 1.0);
                assertEquals(val2, 2.0);
            }

            {
                c.v = new double[1][1][1]; c.v[0][0] = new double[0]; double[] val1 = get1();
                c.v[0][0] = new double[0]; double[] val2 = get1();

                assertTrue((isStableEnabled ? (val1 == val2) : (val1 != val2)));
            }

            {
                c.v = new double[1][1][1]; c.v[0] = new double[0][0]; double[][] val1 = get2();
                c.v[0] = new double[0][0]; double[][] val2 = get2();

                assertTrue((isStableEnabled ? (val1 == val2) : (val1 != val2)));
            }

            {
                c.v = new double[0][0][0]; Object[][] val1 = get3();
                c.v = new double[0][0][0]; Object[][] val2 = get3();

                assertTrue((isStableEnabled ? (val1 == val2) : (val1 != val2)));
            }
        }
    }

    /* ==================================================== */

    static class NestedStableField {
        static class A {
            public @Stable double a;

        }
        public @Stable A v;

        public static final NestedStableField c = new NestedStableField();
        public static A get() { return c.v; }
        public static double get1() { return get().a; }

        public static void test() throws Exception {
            {
                c.v = new A(); c.v.a = 1.0; A val1 = get();
                c.v.a = 2.0; A val2 = get();

                assertEquals(val1.a, 2.0);
                assertEquals(val2.a, 2.0);
            }

            {
                c.v = new A(); c.v.a = 1.0; double val1 = get1();
                c.v.a = 2.0; double val2 = get1();
                c.v = new A(); c.v.a = 3.0; double val3 = get1();

                assertEquals(val1, 1.0);
                assertEquals(val2, (isStableEnabled ? 1.0 : 2.0));
                assertEquals(val3, (isStableEnabled ? 1.0 : 3.0));
            }
        }
    }

    /* ==================================================== */

    static class NestedStableField1 {
        static class A {
            public @Stable double a;
            public @Stable A next;
        }
        public @Stable A v;

        public static final NestedStableField1 c = new NestedStableField1();
        public static A get() { return c.v.next.next.next.next.next.next.next; }
        public static double get1() { return get().a; }

        public static void test() throws Exception {
            {
                c.v = new A(); c.v.next = new A();   c.v.next.next  = c.v;
                c.v.a = 1.0; c.v.next.a = 1.0; A val1 = get();
                c.v.a = 2.0; c.v.next.a = 2.0; A val2 = get();

                assertEquals(val1.a, 2.0);
                assertEquals(val2.a, 2.0);
            }

            {
                c.v = new A(); c.v.next = c.v;
                c.v.a = 1.0; double val1 = get1();
                c.v.a = 2.0; double val2 = get1();
                c.v = new A(); c.v.next = c.v;
                c.v.a = 3.0; double val3 = get1();

                assertEquals(val1, 1.0);
                assertEquals(val2, (isStableEnabled ? 1.0 : 2.0));
                assertEquals(val3, (isStableEnabled ? 1.0 : 3.0));
            }
        }
    }
   /* ==================================================== */

    static class NestedStableField2 {
        static class A {
            public @Stable double a;
            public @Stable A left;
            public         A right;
        }

        public @Stable A v;

        public static final NestedStableField2 c = new NestedStableField2();
        public static double get() { return c.v.left.left.left.a; }
        public static double get1() { return c.v.left.left.right.left.a; }

        public static void test() throws Exception {
            {
                c.v = new A(); c.v.left = c.v.right = c.v;
                c.v.a = 1.0; double val1 = get(); double val2 = get1();
                c.v.a = 2.0; double val3 = get(); double val4 = get1();

                assertEquals(val1, 1.0);
                assertEquals(val3, (isStableEnabled ? 1.0 : 2.0));

                assertEquals(val2, 1.0);
                assertEquals(val4, 2.0);
            }
        }
    }

    /* ==================================================== */

    static class NestedStableField3 {
        static class A {
            public @Stable double a;
            public @Stable A[] left;
            public         A[] right;
        }

        public @Stable A[] v;

        public static final NestedStableField3 c = new NestedStableField3();
        public static double get() { return c.v[0].left[1].left[0].left[1].a; }
        public static double get1() { return c.v[1].left[0].left[1].right[0].left[1].a; }

        public static void test() throws Exception {
            {
                A elem = new A();
                c.v = new A[] { elem, elem }; c.v[0].left = c.v[0].right = c.v;
                elem.a = 1.0; double val1 = get(); double val2 = get1();
                elem.a = 2.0; double val3 = get(); double val4 = get1();

                assertEquals(val1, 1.0);
                assertEquals(val3, (isStableEnabled ? 1.0 : 2.0));

                assertEquals(val2, 1.0);
                assertEquals(val4, 2.0);
            }
        }
    }

    /* ==================================================== */
    // Auxiliary methods
    static void assertEquals(double i, double j) { if (i != j)  throw new AssertionError(i + " != " + j); }
    static void assertTrue(boolean b) { if (!b)  throw new AssertionError(); }

    static boolean failed = false;

    public static void run(Class<?> test) {
        Throwable ex = null;
        System.out.print(test.getName()+": ");
        try {
            test.getMethod("test").invoke(null);
        } catch (InvocationTargetException e) {
            ex = e.getCause();
        } catch (Throwable e) {
            ex = e;
        } finally {
            if (ex == null) {
                System.out.println("PASSED");
            } else {
                failed = true;
                System.out.println("FAILED");
                ex.printStackTrace(System.out);
            }
        }
    }
}<|MERGE_RESOLUTION|>--- conflicted
+++ resolved
@@ -184,13 +184,8 @@
                 assertEquals(val2, (isStableEnabled ? 1.0 : 2.0));
 
                 c.v = new double[1]; c.v[0] = 3.0; double val3 = get();
-<<<<<<< HEAD
-                assertEquals(val3, (isStableEnabled ? (isServerWithStable ? 1.0 : 2.0)
+                assertEquals(val3, (isStableEnabled ? (isStableEnabled ? 1.0 : 2.0)
                         : 3.0));
-=======
-                assertEquals(val3, (isStableEnabled ? (isStableEnabled ? 1.0 : 2.0)
-                                                    : 3.0));
->>>>>>> b1991afd
             }
 
             {
@@ -200,13 +195,8 @@
                 assertEquals(val2, (isStableEnabled ? 1.0 : 2.0));
 
                 c.v = new double[20]; c.v[10] = 3.0; double val3 = get1();
-<<<<<<< HEAD
-                assertEquals(val3, (isStableEnabled ? (isServerWithStable ? 1.0 : 2.0)
+                assertEquals(val3, (isStableEnabled ? (isStableEnabled ? 1.0 : 2.0)
                         : 3.0));
-=======
-                assertEquals(val3, (isStableEnabled ? (isStableEnabled ? 1.0 : 2.0)
-                                                    : 3.0));
->>>>>>> b1991afd
             }
 
             {
@@ -234,21 +224,12 @@
                 assertEquals(val2, (isStableEnabled ? 1.0 : 2.0));
 
                 c.v = new double[1][1]; c.v[0][0] = 3.0; double val3 = get();
-<<<<<<< HEAD
-                assertEquals(val3, (isStableEnabled ? (isServerWithStable ? 1.0 : 2.0)
+                assertEquals(val3, (isStableEnabled ? (isStableEnabled ? 1.0 : 2.0)
                         : 3.0));
-
-                c.v[0] = new double[1]; c.v[0][0] = 4.0; double val4 = get();
-                assertEquals(val4, (isStableEnabled ? (isServerWithStable ? 1.0 : 2.0)
-                        : 4.0));
-=======
-                assertEquals(val3, (isStableEnabled ? (isStableEnabled ? 1.0 : 2.0)
-                                                    : 3.0));
 
                 c.v[0] = new double[1]; c.v[0][0] = 4.0; double val4 = get();
                 assertEquals(val4, (isStableEnabled ? (isStableEnabled ? 1.0 : 2.0)
-                                                    : 4.0));
->>>>>>> b1991afd
+                        : 4.0));
             }
 
             {
@@ -283,29 +264,16 @@
                 assertEquals(val2, (isStableEnabled ? 1.0 : 2.0));
 
                 c.v = new double[1][1][1]; c.v[0][0][0] = 3.0; double val3 = get();
-<<<<<<< HEAD
-                assertEquals(val3, (isStableEnabled ? (isServerWithStable ? 1.0 : 2.0)
+                assertEquals(val3, (isStableEnabled ? (isStableEnabled ? 1.0 : 2.0)
                         : 3.0));
-
-                c.v[0] = new double[1][1]; c.v[0][0][0] = 4.0; double val4 = get();
-                assertEquals(val4, (isStableEnabled ? (isServerWithStable ? 1.0 : 2.0)
-                        : 4.0));
-
-                c.v[0][0] = new double[1]; c.v[0][0][0] = 5.0; double val5 = get();
-                assertEquals(val5, (isStableEnabled ? (isServerWithStable ? 1.0 : 2.0)
-                        : 5.0));
-=======
-                assertEquals(val3, (isStableEnabled ? (isStableEnabled ? 1.0 : 2.0)
-                                                    : 3.0));
 
                 c.v[0] = new double[1][1]; c.v[0][0][0] = 4.0; double val4 = get();
                 assertEquals(val4, (isStableEnabled ? (isStableEnabled ? 1.0 : 2.0)
-                                                    : 4.0));
+                        : 4.0));
 
                 c.v[0][0] = new double[1]; c.v[0][0][0] = 5.0; double val5 = get();
                 assertEquals(val5, (isStableEnabled ? (isStableEnabled ? 1.0 : 2.0)
-                                                    : 5.0));
->>>>>>> b1991afd
+                        : 5.0));
             }
 
             {
@@ -347,37 +315,20 @@
                 assertEquals(val2, (isStableEnabled ? 1.0 : 2.0));
 
                 c.v = new double[1][1][1][1]; c.v[0][0][0][0] = 3.0; double val3 = get();
-<<<<<<< HEAD
-                assertEquals(val3, (isStableEnabled ? (isServerWithStable ? 1.0 : 2.0)
+                assertEquals(val3, (isStableEnabled ? (isStableEnabled ? 1.0 : 2.0)
                         : 3.0));
-
-                c.v[0] = new double[1][1][1]; c.v[0][0][0][0] = 4.0; double val4 = get();
-                assertEquals(val4, (isStableEnabled ? (isServerWithStable ? 1.0 : 2.0)
-                        : 4.0));
-
-                c.v[0][0] = new double[1][1]; c.v[0][0][0][0] = 5.0; double val5 = get();
-                assertEquals(val5, (isStableEnabled ? (isServerWithStable ? 1.0 : 2.0)
-                        : 5.0));
-
-                c.v[0][0][0] = new double[1]; c.v[0][0][0][0] = 6.0; double val6 = get();
-                assertEquals(val6, (isStableEnabled ? (isServerWithStable ? 1.0 : 2.0)
-                        : 6.0));
-=======
-                assertEquals(val3, (isStableEnabled ? (isStableEnabled ? 1.0 : 2.0)
-                                                    : 3.0));
 
                 c.v[0] = new double[1][1][1]; c.v[0][0][0][0] = 4.0; double val4 = get();
                 assertEquals(val4, (isStableEnabled ? (isStableEnabled ? 1.0 : 2.0)
-                                                    : 4.0));
+                        : 4.0));
 
                 c.v[0][0] = new double[1][1]; c.v[0][0][0][0] = 5.0; double val5 = get();
                 assertEquals(val5, (isStableEnabled ? (isStableEnabled ? 1.0 : 2.0)
-                                                    : 5.0));
+                        : 5.0));
 
                 c.v[0][0][0] = new double[1]; c.v[0][0][0][0] = 6.0; double val6 = get();
                 assertEquals(val6, (isStableEnabled ? (isStableEnabled ? 1.0 : 2.0)
-                                                    : 6.0));
->>>>>>> b1991afd
+                        : 6.0));
             }
 
             {
