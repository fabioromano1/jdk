--- conflicted
+++ resolved
@@ -43,14 +43,10 @@
  * implementing memory-sensitive caches, weak references are for
  * implementing canonicalizing mappings that do not prevent their keys
  * (or values) from being reclaimed, and phantom references are for
-<<<<<<< HEAD
- * scheduling post-mortem cleanup actions.
-=======
  * scheduling pre-mortem cleanup actions in a more flexible way than
  * is possible with the Java finalization mechanism.
  * Post-mortem cleanup actions can be registered and managed by a
  * {@link java.lang.ref.Cleaner}.
->>>>>>> cdd6aa5d
  *
  * <p> Each reference-object type is implemented by a subclass of the
  * abstract base {@link java.lang.ref.Reference} class.
